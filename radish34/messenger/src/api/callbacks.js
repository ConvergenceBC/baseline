const { hasJsonStructure } = require('../utils/generalUtils');
const { storeNewMessage } = require('../db/interactions');
const logger = require('winston');
const Web3 = require('web3');
const axios = require('axios');
<<<<<<< HEAD
//const { getMessenger } = require('./service');
=======
>>>>>>> 2c51363b
const { DEFAULT_TOPIC } = require('../utils/generalUtils');
const Message = require('../db/models/Message');

const radishApiUrl = process.env.RADISH_API_URL ? `${process.env.RADISH_API_URL}/api/v1` : 'http://localhost:8101/api/v1';

//const processWhisperMessage = async (metadata) => {
async function processWhisperMessage(metadata) {
  const web3 = await new Web3();
  const payloadAscii = await web3.utils.toAscii(metadata.payload);
  // Check if this is a JSON structured message
  const [isJSON, messageObj] = await hasJsonStructure(payloadAscii);
  // Store raw message
  let doc = await storeNewMessage(metadata, payloadAscii);
  if (isJSON) {
    if (messageObj.type === 'delivery_receipt') {
      // Check if receipt came from original recipient
      const originalMessage = await Message.findOne({
        _id: messageObj.messageId,
      });
      if (!originalMessage) {
        throw new Error(`Original message id (${messageObj.messageId}) not found. Cannot add delivery receipt.`);
      } else if (originalMessage.recipientId === metadata.sig) {
        // Update original message to indicate successful delivery
        doc = await Message.findOneAndUpdate(
          { _id: messageObj.messageId },
          { deliveredDate: messageObj.deliveredDate },
          { upsert: false, new: true },
        );
      }
    } else {
<<<<<<< HEAD
      console.log('processWhisperMessage this=', this)
      //await sendDeliveryReceipt(metadata);
      const time = await Math.floor(Date.now() / 1000);
      const receiptObject = {
        type: 'delivery_receipt',
        deliveredDate: time,
        messageId: metadata.hash,
      };
      const receiptString = JSON.stringify(receiptObject);
      //const messenger = await getMessenger();
      //await messenger.publish(DEFAULT_TOPIC, receiptString, undefined, metadata.sig);
      this.publish(DEFAULT_TOPIC, receiptString, undefined, metadata.sig);
=======
      // Use .call() so that we can pass the Whisper class instance as "this",
      // therefore we can call Whisper class methods. Otherwise "this" is 
      // scoped by callback function.
      await sendDeliveryReceipt.call(this, metadata);
>>>>>>> 2c51363b
    }
    // Append source message ID to the object for tracking inbound
    // messages from partners via the messenger API
    messageObj.messageId = metadata.hash;
    // Adding sender Id to message to know who sent the message
    messageObj.senderId = metadata.sig;
    // Send all JSON messages to processing service
    forwardMessage(messageObj);
  } else { // Text message
    await sendDeliveryReceipt.call(this, metadata);
  }
  return doc;
}

const sendDeliveryReceipt = async (metadata) => {
  // Send delivery receipt back to sender
  const time = await Math.floor(Date.now() / 1000);
  const receiptObject = {
    type: 'delivery_receipt',
    deliveredDate: time,
    messageId: metadata.hash,
  };
  const receiptString = JSON.stringify(receiptObject);
<<<<<<< HEAD
  //const messenger = await getMessenger();
  //await messenger.publish(DEFAULT_TOPIC, receiptString, undefined, metadata.sig);
=======
>>>>>>> 2c51363b
  this.publish(DEFAULT_TOPIC, receiptString, undefined, metadata.sig);
}

/**
 * Function that forwards the message
 * @param {Object} messageObj 
 */
async function forwardMessage(messageObj) {
  logger.info(`Forwarding message to api service: POST ${radishApiUrl}/documents`);
  try {
    const response = await axios.post(`${radishApiUrl}/documents`, messageObj);
    logger.info(`SUCCESS: POST ${radishApiUrl}/documents`);
    logger.info(`${response.status} -`, response.data);
  } catch (error) {
    logger.error(`ERROR: POST ${radishApiUrl}/documents`);
    if (error.response) {
      logger.error(`${error.response.status} -`, error.response.data);
    }
  }
}

module.exports = {
  processWhisperMessage,
}<|MERGE_RESOLUTION|>--- conflicted
+++ resolved
@@ -3,10 +3,6 @@
 const logger = require('winston');
 const Web3 = require('web3');
 const axios = require('axios');
-<<<<<<< HEAD
-//const { getMessenger } = require('./service');
-=======
->>>>>>> 2c51363b
 const { DEFAULT_TOPIC } = require('../utils/generalUtils');
 const Message = require('../db/models/Message');
 
@@ -37,25 +33,10 @@
         );
       }
     } else {
-<<<<<<< HEAD
-      console.log('processWhisperMessage this=', this)
-      //await sendDeliveryReceipt(metadata);
-      const time = await Math.floor(Date.now() / 1000);
-      const receiptObject = {
-        type: 'delivery_receipt',
-        deliveredDate: time,
-        messageId: metadata.hash,
-      };
-      const receiptString = JSON.stringify(receiptObject);
-      //const messenger = await getMessenger();
-      //await messenger.publish(DEFAULT_TOPIC, receiptString, undefined, metadata.sig);
-      this.publish(DEFAULT_TOPIC, receiptString, undefined, metadata.sig);
-=======
       // Use .call() so that we can pass the Whisper class instance as "this",
       // therefore we can call Whisper class methods. Otherwise "this" is 
       // scoped by callback function.
       await sendDeliveryReceipt.call(this, metadata);
->>>>>>> 2c51363b
     }
     // Append source message ID to the object for tracking inbound
     // messages from partners via the messenger API
@@ -79,11 +60,6 @@
     messageId: metadata.hash,
   };
   const receiptString = JSON.stringify(receiptObject);
-<<<<<<< HEAD
-  //const messenger = await getMessenger();
-  //await messenger.publish(DEFAULT_TOPIC, receiptString, undefined, metadata.sig);
-=======
->>>>>>> 2c51363b
   this.publish(DEFAULT_TOPIC, receiptString, undefined, metadata.sig);
 }
 
