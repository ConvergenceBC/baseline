--- conflicted
+++ resolved
@@ -1,8 +1,3 @@
-<<<<<<< HEAD
-#!/bin/sh
-cp -r ./src/config/backups/* ./src/config/
-npm run deploy done
-=======
 #!/bin/bash
 
 if [ ! -d ./../config ]; then
@@ -11,5 +6,4 @@
     cp -r ./src/config/keystore ./../config
 fi
 
-node ./src/deploy.js done
->>>>>>> a3741c11
+npm run deploy done