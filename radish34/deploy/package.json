{
  "name": "radish34-deploy",
  "version": "1.0.0",
  "description": "One time job for deploying Radish34 smart contracts",
  "contributors": [
    "Chaitanya Konda <ChaitanyaKonda>",
    "Duncan Westland <Westlad>",
    "Kartheek Solipuram <skarred14>",
    "Patrick Macom <pmacom>",
    "Sam Stokes <bitwiseguy>",
    "Wenxing Wang <wenxing-wang-ey>"
  ],
  "license": "SEE LICENSE in root/license.md",
  "main": "src/deploy.js",
  "scripts": {
    "check": "node ./src/app.js",
<<<<<<< HEAD
    "deploy": "node ./src/deploy.js",
    "deploy-dev": "RPC_PROVIDER=http://localhost:8545 KEYSTORE_PATH=./../config/keystore CONTRACTS_PATH=./paths-contracts-dev.json ORGANISATION_CONFIG_PATH=./../config MESSENGER_BUYER_URI=http://localhost:4001 MESSENGER_SUPPLIER1_URI=http://localhost:4002 MESSENGER_SUPPLIER2_URI=http://localhost:4003 ZKP_URL=http://localhost:8080 node ./src/deploy.js"
=======
    "deploy": "node ./src/deploy.js"
>>>>>>> a3741c11
  },
  "dependencies": {
    "axios": "^0.19.0",
    "bl": ">=0.9.5",
    "config": "^3.2.4",
    "etherlime-lib": "^1.2.1",
    "ethers": "^4.0.46",
    "hex-to-binary": "1.0.1",
    "keccak": "^2.1.0",
    "request": "^2.88.0",
    "safe-buffer": "^5.2.0"
  },
  "devDependencies": {
    "cod-scripts": "^3.2.0"
  }
}<|MERGE_RESOLUTION|>--- conflicted
+++ resolved
@@ -14,12 +14,8 @@
   "main": "src/deploy.js",
   "scripts": {
     "check": "node ./src/app.js",
-<<<<<<< HEAD
     "deploy": "node ./src/deploy.js",
     "deploy-dev": "RPC_PROVIDER=http://localhost:8545 KEYSTORE_PATH=./../config/keystore CONTRACTS_PATH=./paths-contracts-dev.json ORGANISATION_CONFIG_PATH=./../config MESSENGER_BUYER_URI=http://localhost:4001 MESSENGER_SUPPLIER1_URI=http://localhost:4002 MESSENGER_SUPPLIER2_URI=http://localhost:4003 ZKP_URL=http://localhost:8080 node ./src/deploy.js"
-=======
-    "deploy": "node ./src/deploy.js"
->>>>>>> a3741c11
   },
   "dependencies": {
     "axios": "^0.19.0",
