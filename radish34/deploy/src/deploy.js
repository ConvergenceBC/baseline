<<<<<<< HEAD
const path = require('path');
const assert = require('assert');
const ethers = require('ethers');

const RadishConfigpathContractsResolver = require('./baseline-administrator-lib/resolvers/contract-resolvers/radish-configpath-resolver.js');
const RadishPathKeystoreDirResolver = require('./baseline-administrator-lib/resolvers/keystore-resolvers/radish-keystore-dir-resolver.js');
const RadishOrganisationConfigpathResolver = require('./baseline-administrator-lib/resolvers/organisation-resolvers/radish-configpath-resolver.js');
const RadishMessengerKeyRestResolver = require('./baseline-administrator-lib/resolvers/organisation-resolvers/radish-messenger-key-rest-resolver.js');
const RadishZKPRestResolver = require('./baseline-administrator-lib/resolvers/verification-key-resolvers/radish-zkp-rest-resolver');

const BaselineDeployer = require('./baseline-administrator-lib/deployers/baseline-deployer.js');
const BaselineWorkgroupManager = require('./baseline-administrator-lib/managers/baseline-workgroup-manager.js');

const SettingsSaver = require('./utils/SettingsSaver');

const main = async (radishOrganisations, pathKeystoreResolver, pathContractsResolver, pathOrganisationResolver, organisationMessengerKeyResolver, zkpVerificationKeyResolver, provider, settingsSaver) => {

  const {
    ERC1820Registry,
    OrgRegistry,
    Verifier,
    Shield
  } = await deployContracts(pathKeystoreResolver, pathContractsResolver, provider);

  const workgroupManager = new BaselineWorkgroupManager(OrgRegistry, Verifier, Shield);

  for (const organisation of radishOrganisations) {
    console.log(`ℹ️   Registering workgroup member: ${organisation}`);
    await registerOrganisation(workgroupManager, pathKeystoreResolver, pathOrganisationResolver, organisationMessengerKeyResolver, organisation);
    await registerOrganisationInterfaceImplementers(ERC1820Registry, OrgRegistry, Shield, Verifier, pathKeystoreResolver, organisation);
  }
  await registerRadishInterface(workgroupManager, Shield, Verifier);
  // If it is needed we can set deployer as manager of OrgRegistry in the ERC1820

  console.log(`ℹ️   Registering zkp verification keys`);
  await registerVerificationKey(workgroupManager, zkpVerificationKeyResolver, 'createMSA');
  await registerVerificationKey(workgroupManager, zkpVerificationKeyResolver, 'createPO');

  console.log(`ℹ️   Network information:`);
  await printNetworkInfo(workgroupManager, radishOrganisations, pathKeystoreResolver);

  for (const organisation of radishOrganisations) {
    console.log(`ℹ️   Saving settings to config file for: ${organisation}`);
    const organisationMessengerURL = process.env[`MESSENGER_${organisation.toUpperCase()}_URI`]; // Radish specific
    const organisationMessagingKey = await organisationMessengerKeyResolver.resolveMessengerKey(organisationMessengerURL);
    await saveOrganisationConfig(settingsSaver, organisation, organisationMessagingKey, {
      ERC1820Registry: ERC1820Registry.address,
      OrgRegistry: OrgRegistry.address,
      Verifier: Verifier.address,
      Shield: Shield.address
    })
  }
=======
const { execSync } = require('child_process');
const fs = require('fs');
const ethers = require('ethers');
const Wallet = require('./utils/wallet');
const Contract = require('./utils/contract');
const Organization = require('./utils/organization');
const Settings = require('./utils/settings');
const { getWhisperIdentities } = require('./utils/identities');
const { uploadVks } = require('./utils/vk');

const addresses = {};
const pycryptoCliPath = 'pycrypto/cli.py';

const generateKeyPair = () => {
  let keys = {};
  if (fs.existsSync(pycryptoCliPath)) {
    const stdout = execSync(`python3 ${pycryptoCliPath} keygen`);
    const lines = stdout.toString().split(/\n/);
    const keypair = lines[0].split(/ /);
    if (keypair.length === 2) {
      keys['privateKey'] = `0x${keypair[0]}`;
      keys['publicKey'] = `0x${keypair[1]}`;
    }
  }

  return keys;
}

const deployContracts = async role => {
  addresses.ERC1820Registry = await Contract.deployContract('ERC1820Registry', [], role);
  console.log('✅  ERC1820Registry deployed:', addresses.ERC1820Registry);

  addresses.OrgRegistry = await Contract.deployContract(
    'OrgRegistry',
    [addresses.ERC1820Registry],
    role,
  );
  console.log('✅  OrgRegistry deployed:', addresses.OrgRegistry);

  addresses.BN256G2 = await Contract.deployContract('BN256G2', [], role);
  console.log('✅  BN256G2 library deployed:', addresses.BN256G2);

  addresses.Verifier = await Contract.deployContractWithLibraryLink(
    'Verifier',
    [addresses.ERC1820Registry],
    'BN256G2',
    role,
  );
  console.log('✅  Verifier deployed:', addresses.Verifier);

  addresses.Shield = await Contract.deployContract(
    'Shield',
    [addresses.Verifier, addresses.ERC1820Registry],
    role,
  );
  console.log('✅  Shield deployed:', addresses.Shield);
};

// TODO: Add managers for Shield and Verifier contracts
const assignManager = async role => {
  const { transactionHash } = await Organization.assignManager('OrgRegistry', role);
  console.log(`✅  Assigned the ${role} as the manager for OrgRegistry. TxHash:`, transactionHash);
};

// TODO: Add set interface implementers for Shield and Verifier contracts
const setInterfaceImplementer = async role => {
  const roleAddress = await Wallet.getAddress(role);
  const { transactionHash } = await Organization.setInterfaceImplementer(
    roleAddress,
    ethers.utils.id('IOrgRegistry'),
    addresses.OrgRegistry,
    role,
  );
  console.log(`✅  Set OrgRegistry as Interface Implementer for ${role}. TxHash:`, transactionHash);
};

// TODO Add a method to create commitment public key and private key for the user and receive these of the partners' from partners.
// Remove these fields from config. Or just the organisationzkpPrivateKey
const register = async role => {
  const roleAddress = await Wallet.getAddress(role);
  const config = await Settings.getServerSettings(role);
  let { organization } = config;
  const messengerKey = (await getWhisperIdentities())[role];
  organization = { ...organization, messengerKey };

  organization.address = roleAddress;
  if (!organization.zkpPublicKey) {
    const { privateKey, publicKey } = generateKeyPair();
    organization.zkpPublicKey = publicKey;
    organization.zkpPrivateKey = privateKey;
  }

  const { transactionHash } = await Organization.registerToOrgRegistry(
    role,
    addresses.OrgRegistry,
    organization.address,
    organization.name,
    organization.role,
    organization.messengerKey,
    organization.zkpPublicKey,
  );
  console.log(`✅  Registered ${role} in the OrgRegistry with tx hash:`, transactionHash);

  if (transactionHash) {
    Settings.setServerSettings(role, {
      addresses,
      organization,
    });
  }
};

const registerInterfaces = async role => {
  const { transactionHash } = await Organization.registerOrgInterfaces(
    role,
    addresses.OrgRegistry,
    'Radish34',
    // TODO: Deploy ERC1155 token and add deployed token address here
    '0x0000000000000000000000000000000000000000',
    addresses.Shield,
    addresses.Verifier,
  );
  console.log(
    `✅  Registered interfaces for shield & verifier with OrgRegistry with tx hash:`,
    transactionHash,
  );
};

const checkOrgCount = async () => {
  const registeredOrgCount = await Organization.getOrgCount(addresses.OrgRegistry, 'deployer');
  console.log(`✅  getOrg: ${registeredOrgCount} Organizations have successfully been set up!`);
};
>>>>>>> a3741c11

  console.log('----------------- Completed  -----------------');
  console.log(`Please restart the radish-apis for the config to take effect`);

};

<<<<<<< HEAD
const deployContracts = async (pathKeystoreResolver, pathContractsResolver, provider) => {
  const deployerWallet = await pathKeystoreResolver.getWallet('deployer');

  const baselineDeployer = new BaselineDeployer(deployerWallet, provider);

  const protocolBuilder = baselineDeployer.getProtocolBuilder(pathContractsResolver);
  const buildProtocolTask = await protocolBuilder
    .addErc1820Registry()
    .build();

  const {
    ERC1820Registry
  } = await baselineDeployer.deployProtocol(buildProtocolTask);
  console.log('✅  ERC1820Registry deployed:', ERC1820Registry.address);

  const workgroupBuilder = baselineDeployer.getWorkgroupBuilder(pathContractsResolver);
  const buildWorkgroupTask = await workgroupBuilder
    .addOrgRegistry(ERC1820Registry.address)
    .addShield(ERC1820Registry.address)
    .build();

  const {
    OrgRegistry,
    Verifier,
    Shield
  } = await baselineDeployer.deployWorkgroup(buildWorkgroupTask);

  console.log('✅  OrgRegistry deployed:', OrgRegistry.address);
  console.log('✅  Verifier deployed:', Verifier.address);
  console.log('✅  Shield deployed:', Shield.address);

  return {
    ERC1820Registry,
    OrgRegistry,
    Verifier,
    Shield
  }

}

const registerOrganisation = async (workgroupManager, pathKeystoreResolver, organisationResolver, organisationMessengerKeyResolver, organisationName) => {
  const organisationMessengerURL = process.env[`MESSENGER_${organisationName.toUpperCase()}_URI`]; // Radish specific
  const organisationMessagingKey = await organisationMessengerKeyResolver.resolveMessengerKey(organisationMessengerURL);
  const buyerWallet = await pathKeystoreResolver.getWallet(organisationName);
  const organisation = await organisationResolver.resolve(organisationName, organisationMessagingKey);
  const transaction = await workgroupManager.registerOrganisation(buyerWallet.address, organisation.name, organisation.role, organisation.messagingKey, organisation.zkpPublicKey);

  console.log(`✅  Registered ${organisationName} in the OrgRegistry with transaction hash: ${transaction.transactionHash}`);
}

const registerRadishInterface = async (workgroupManager, shieldContract, verifierContract) => {
  const transaction = await workgroupManager.registerOrganisationInterfaces('Radish34', ethers.constants.AddressZero, shieldContract.address, verifierContract.address);

  console.log(`✅  Registered the Radish34 interface in the OrgRegistry with transaction hash: ${transaction.transactionHash}`);
}

const registerOrganisationInterfaceImplementers = async (erc1820Contract, OrgRegistryContract, ShieldContract, VerifierContract, keystoreResolver, organisationName) => {
  const organisationWallet = await keystoreResolver.getWallet(organisationName);
  const organisationErc1820Instance = await erc1820Contract.connect(organisationWallet);
  const organisationAddress = await organisationWallet.getAddress();
  const orgRegistryTransaction = await organisationErc1820Instance.setInterfaceImplementer(organisationAddress, ethers.utils.id('IOrgRegistry'), OrgRegistryContract.address);
  const orgRegistryReceipt = await orgRegistryTransaction.wait();

  const verifierTransaction = await organisationErc1820Instance.setInterfaceImplementer(organisationAddress, ethers.utils.id('IVerifier'), VerifierContract.address);
  const verifierReceipt = await verifierTransaction.wait();

  const shieldTransaction = await organisationErc1820Instance.setInterfaceImplementer(organisationAddress, ethers.utils.id('IShield'), ShieldContract.address);
  const shieldReceipt = await shieldTransaction.wait();

  console.log(`✅  Registered OrgRegistry as IOrgRegistry for ${organisationName} with transaction hash: ${orgRegistryReceipt.transactionHash}`);
  console.log(`✅  Registered Verifier as IVerifier for ${organisationName} with transaction hash: ${verifierReceipt.transactionHash}`);
  console.log(`✅  Registered Shield as IShield for ${organisationName} with transaction hash: ${shieldReceipt.transactionHash}`);
}

const registerVerificationKey = async (workgroupManager, verificationKeyResolver, circuitName) => {
  const {
    vkArray,
    actionType
  } = await verificationKeyResolver.resolveVerificationKey(circuitName);

  const transaction = await workgroupManager.registerVerificationKey(vkArray, actionType);

  console.log(`✅  Registered verification key for ${circuitName} with transaction hash: ${transaction.transactionHash}`);
}

const printNetworkInfo = async (workgroupManager, radishOrganisations, keystoreResolver) => {
  const registeredOrgCount = await workgroupManager.getOrganisationsCount();
  console.log(`✅  Radish network of ${registeredOrgCount.toString(10)} organizations have successfully been set up!`);
  for (const organisation of radishOrganisations) {
    const organisationWallet = await keystoreResolver.getWallet(organisation);
    const organisationAddress = await organisationWallet.getAddress();
    const organisationInfo = await workgroupManager.getOrganisationInfo(organisationAddress);
    console.log(`✅  Information about ${organisation}: ${organisationInfo}`);
  }
=======
const main = async () => {
  await deployContracts('deployer');
  await assignManager('deployer');
  await setInterfaceImplementer('deployer');
  await register('buyer');
  await register('supplier1');
  await register('supplier2');
  await registerInterfaces('buyer');

  await checkOrgCount();
  await checkOrgInfo('buyer');
  await checkOrgInfo('supplier1');
  await checkOrgInfo('supplier2');

  await saveSettings('buyer');
  await saveSettings('supplier1');
  await saveSettings('supplier2');

  await uploadVks('deployer');

  console.log('----------------- Completed  -----------------');
  console.log(`Please restart the radish-apis for the config to take effect`);
>>>>>>> a3741c11
};

const saveOrganisationConfig = async (settingsSaver, organisationName, organisationWhisperURL, addresses) => {
  const settings = await settingsSaver.updateSettings(organisationName, organisationWhisperURL, addresses)
  console.log(`✅  Saved information about ${organisationName}: ${JSON.stringify(settings)}`);
}

// Radish34 Specific organisations. Maybe can be passed from outside?
const radishOrganisations = ['buyer', 'supplier1', 'supplier2'];

const run = async () => {

  assert(typeof process.env.KEYSTORE_PATH === 'string', "KEYSTORE_PATH not provided or not string");
  assert(typeof process.env.ORGANISATION_CONFIG_PATH === 'string', "ORGANISATION_CONFIG_PATH not provided or not string");
  assert(typeof process.env.RPC_PROVIDER === 'string', "RPC_PROVIDER not provided or not string");
  assert(typeof process.env.ZKP_URL === 'string', "ZKP_URL not provided or not string");

  for (const organisation of radishOrganisations) {
    const messagingURIEnvKey = `MESSENGER_${organisation.toUpperCase()}_URI`;
    assert(typeof process.env[messagingURIEnvKey] === 'string', `${messagingURIEnvKey} not provided or not string`);
  }

  let keystoreDir = path.resolve(process.env.KEYSTORE_PATH);
  let organisationsConfigDir = path.resolve(process.env.ORGANISATION_CONFIG_PATH);
  let paths = (process.env.CONTRACTS_PATH) ? path.resolve(process.env.CONTRACTS_PATH) : undefined;

  const provider = new ethers.providers.JsonRpcProvider(process.env.RPC_PROVIDER);
  const pathKeystoreResolver = new RadishPathKeystoreDirResolver(keystoreDir, provider);
  const pathContractsResolver = new RadishConfigpathContractsResolver(paths);
  const pathOrganisationResolver = new RadishOrganisationConfigpathResolver(organisationsConfigDir);
  const organisationMessengerKeyResolver = new RadishMessengerKeyRestResolver();
  const zkpVerificationKeyResolver = new RadishZKPRestResolver(process.env.ZKP_URL);
  const settingsSaver = new SettingsSaver(organisationsConfigDir, process.env.RPC_PROVIDER);

  console.log('Patiently waiting 10 seconds for ganache container to init ...');
  setTimeout(async () => {
    console.log('Checking for ganache ...');
    await main(radishOrganisations, pathKeystoreResolver, pathContractsResolver, pathOrganisationResolver, organisationMessengerKeyResolver, zkpVerificationKeyResolver, provider, settingsSaver);
  }, 10000);
}

run()<|MERGE_RESOLUTION|>--- conflicted
+++ resolved
@@ -1,4 +1,3 @@
-<<<<<<< HEAD
 const path = require('path');
 const assert = require('assert');
 const ethers = require('ethers');
@@ -27,8 +26,16 @@
 
   for (const organisation of radishOrganisations) {
     console.log(`ℹ️   Registering workgroup member: ${organisation}`);
-    await registerOrganisation(workgroupManager, pathKeystoreResolver, pathOrganisationResolver, organisationMessengerKeyResolver, organisation);
+    const organisationConfig = await registerOrganisation(workgroupManager, pathKeystoreResolver, pathOrganisationResolver, organisationMessengerKeyResolver, organisation);
     await registerOrganisationInterfaceImplementers(ERC1820Registry, OrgRegistry, Shield, Verifier, pathKeystoreResolver, organisation);
+
+    console.log(`ℹ️   Saving settings to config file for: ${organisation}`);
+    await saveOrganisationConfig(settingsSaver, organisation, organisationConfig.messagingKey, organisationConfig.zkpPublicKey, organisationConfig.zkpPrivateKey, {
+      ERC1820Registry: ERC1820Registry.address,
+      OrgRegistry: OrgRegistry.address,
+      Verifier: Verifier.address,
+      Shield: Shield.address
+    })
   }
   await registerRadishInterface(workgroupManager, Shield, Verifier);
   // If it is needed we can set deployer as manager of OrgRegistry in the ERC1820
@@ -40,157 +47,11 @@
   console.log(`ℹ️   Network information:`);
   await printNetworkInfo(workgroupManager, radishOrganisations, pathKeystoreResolver);
 
-  for (const organisation of radishOrganisations) {
-    console.log(`ℹ️   Saving settings to config file for: ${organisation}`);
-    const organisationMessengerURL = process.env[`MESSENGER_${organisation.toUpperCase()}_URI`]; // Radish specific
-    const organisationMessagingKey = await organisationMessengerKeyResolver.resolveMessengerKey(organisationMessengerURL);
-    await saveOrganisationConfig(settingsSaver, organisation, organisationMessagingKey, {
-      ERC1820Registry: ERC1820Registry.address,
-      OrgRegistry: OrgRegistry.address,
-      Verifier: Verifier.address,
-      Shield: Shield.address
-    })
-  }
-=======
-const { execSync } = require('child_process');
-const fs = require('fs');
-const ethers = require('ethers');
-const Wallet = require('./utils/wallet');
-const Contract = require('./utils/contract');
-const Organization = require('./utils/organization');
-const Settings = require('./utils/settings');
-const { getWhisperIdentities } = require('./utils/identities');
-const { uploadVks } = require('./utils/vk');
-
-const addresses = {};
-const pycryptoCliPath = 'pycrypto/cli.py';
-
-const generateKeyPair = () => {
-  let keys = {};
-  if (fs.existsSync(pycryptoCliPath)) {
-    const stdout = execSync(`python3 ${pycryptoCliPath} keygen`);
-    const lines = stdout.toString().split(/\n/);
-    const keypair = lines[0].split(/ /);
-    if (keypair.length === 2) {
-      keys['privateKey'] = `0x${keypair[0]}`;
-      keys['publicKey'] = `0x${keypair[1]}`;
-    }
-  }
-
-  return keys;
-}
-
-const deployContracts = async role => {
-  addresses.ERC1820Registry = await Contract.deployContract('ERC1820Registry', [], role);
-  console.log('✅  ERC1820Registry deployed:', addresses.ERC1820Registry);
-
-  addresses.OrgRegistry = await Contract.deployContract(
-    'OrgRegistry',
-    [addresses.ERC1820Registry],
-    role,
-  );
-  console.log('✅  OrgRegistry deployed:', addresses.OrgRegistry);
-
-  addresses.BN256G2 = await Contract.deployContract('BN256G2', [], role);
-  console.log('✅  BN256G2 library deployed:', addresses.BN256G2);
-
-  addresses.Verifier = await Contract.deployContractWithLibraryLink(
-    'Verifier',
-    [addresses.ERC1820Registry],
-    'BN256G2',
-    role,
-  );
-  console.log('✅  Verifier deployed:', addresses.Verifier);
-
-  addresses.Shield = await Contract.deployContract(
-    'Shield',
-    [addresses.Verifier, addresses.ERC1820Registry],
-    role,
-  );
-  console.log('✅  Shield deployed:', addresses.Shield);
-};
-
-// TODO: Add managers for Shield and Verifier contracts
-const assignManager = async role => {
-  const { transactionHash } = await Organization.assignManager('OrgRegistry', role);
-  console.log(`✅  Assigned the ${role} as the manager for OrgRegistry. TxHash:`, transactionHash);
-};
-
-// TODO: Add set interface implementers for Shield and Verifier contracts
-const setInterfaceImplementer = async role => {
-  const roleAddress = await Wallet.getAddress(role);
-  const { transactionHash } = await Organization.setInterfaceImplementer(
-    roleAddress,
-    ethers.utils.id('IOrgRegistry'),
-    addresses.OrgRegistry,
-    role,
-  );
-  console.log(`✅  Set OrgRegistry as Interface Implementer for ${role}. TxHash:`, transactionHash);
-};
-
-// TODO Add a method to create commitment public key and private key for the user and receive these of the partners' from partners.
-// Remove these fields from config. Or just the organisationzkpPrivateKey
-const register = async role => {
-  const roleAddress = await Wallet.getAddress(role);
-  const config = await Settings.getServerSettings(role);
-  let { organization } = config;
-  const messengerKey = (await getWhisperIdentities())[role];
-  organization = { ...organization, messengerKey };
-
-  organization.address = roleAddress;
-  if (!organization.zkpPublicKey) {
-    const { privateKey, publicKey } = generateKeyPair();
-    organization.zkpPublicKey = publicKey;
-    organization.zkpPrivateKey = privateKey;
-  }
-
-  const { transactionHash } = await Organization.registerToOrgRegistry(
-    role,
-    addresses.OrgRegistry,
-    organization.address,
-    organization.name,
-    organization.role,
-    organization.messengerKey,
-    organization.zkpPublicKey,
-  );
-  console.log(`✅  Registered ${role} in the OrgRegistry with tx hash:`, transactionHash);
-
-  if (transactionHash) {
-    Settings.setServerSettings(role, {
-      addresses,
-      organization,
-    });
-  }
-};
-
-const registerInterfaces = async role => {
-  const { transactionHash } = await Organization.registerOrgInterfaces(
-    role,
-    addresses.OrgRegistry,
-    'Radish34',
-    // TODO: Deploy ERC1155 token and add deployed token address here
-    '0x0000000000000000000000000000000000000000',
-    addresses.Shield,
-    addresses.Verifier,
-  );
-  console.log(
-    `✅  Registered interfaces for shield & verifier with OrgRegistry with tx hash:`,
-    transactionHash,
-  );
-};
-
-const checkOrgCount = async () => {
-  const registeredOrgCount = await Organization.getOrgCount(addresses.OrgRegistry, 'deployer');
-  console.log(`✅  getOrg: ${registeredOrgCount} Organizations have successfully been set up!`);
-};
->>>>>>> a3741c11
-
   console.log('----------------- Completed  -----------------');
   console.log(`Please restart the radish-apis for the config to take effect`);
 
 };
 
-<<<<<<< HEAD
 const deployContracts = async (pathKeystoreResolver, pathContractsResolver, provider) => {
   const deployerWallet = await pathKeystoreResolver.getWallet('deployer');
 
@@ -236,9 +97,12 @@
   const organisationMessagingKey = await organisationMessengerKeyResolver.resolveMessengerKey(organisationMessengerURL);
   const buyerWallet = await pathKeystoreResolver.getWallet(organisationName);
   const organisation = await organisationResolver.resolve(organisationName, organisationMessagingKey);
+  
   const transaction = await workgroupManager.registerOrganisation(buyerWallet.address, organisation.name, organisation.role, organisation.messagingKey, organisation.zkpPublicKey);
 
   console.log(`✅  Registered ${organisationName} in the OrgRegistry with transaction hash: ${transaction.transactionHash}`);
+
+  return organisation;
 }
 
 const registerRadishInterface = async (workgroupManager, shieldContract, verifierContract) => {
@@ -285,34 +149,10 @@
     const organisationInfo = await workgroupManager.getOrganisationInfo(organisationAddress);
     console.log(`✅  Information about ${organisation}: ${organisationInfo}`);
   }
-=======
-const main = async () => {
-  await deployContracts('deployer');
-  await assignManager('deployer');
-  await setInterfaceImplementer('deployer');
-  await register('buyer');
-  await register('supplier1');
-  await register('supplier2');
-  await registerInterfaces('buyer');
-
-  await checkOrgCount();
-  await checkOrgInfo('buyer');
-  await checkOrgInfo('supplier1');
-  await checkOrgInfo('supplier2');
-
-  await saveSettings('buyer');
-  await saveSettings('supplier1');
-  await saveSettings('supplier2');
-
-  await uploadVks('deployer');
-
-  console.log('----------------- Completed  -----------------');
-  console.log(`Please restart the radish-apis for the config to take effect`);
->>>>>>> a3741c11
 };
 
-const saveOrganisationConfig = async (settingsSaver, organisationName, organisationWhisperURL, addresses) => {
-  const settings = await settingsSaver.updateSettings(organisationName, organisationWhisperURL, addresses)
+const saveOrganisationConfig = async (settingsSaver, organisationName, messagingKey, zkpPublicKey, zkpPrivateKey, addresses) => {
+  const settings = await settingsSaver.updateSettings(organisationName, messagingKey, zkpPublicKey, zkpPrivateKey, addresses)
   console.log(`✅  Saved information about ${organisationName}: ${JSON.stringify(settings)}`);
 }
 
